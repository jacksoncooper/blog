{
  "name": "eleventy-base-blog",
  "version": "7.0.0",
  "description": "A starter repository for a blog web site using the Eleventy static site generator.",
  "scripts": {
    "build": "npx @11ty/eleventy",
    "bench": "DEBUG=Eleventy:Benchmark* npx @11ty/eleventy",
    "watch": "npx @11ty/eleventy --watch",
    "serve": "npx @11ty/eleventy --serve",
    "start": "npx @11ty/eleventy --serve",
    "debug": "DEBUG=* npx @11ty/eleventy"
  },
  "repository": {
    "type": "git",
    "url": "git://github.com/11ty/eleventy-base-blog.git"
  },
  "author": {
    "name": "Zach Leatherman",
    "email": "zachleatherman@gmail.com",
    "url": "https://zachleat.com/"
  },
  "license": "MIT",
  "bugs": {
    "url": "https://github.com/11ty/eleventy-base-blog/issues"
  },
  "homepage": "https://github.com/11ty/eleventy-base-blog#readme",
  "dependencies": {
    "@11ty/eleventy": "^1.0.1",
    "@11ty/eleventy-navigation": "^0.3.3",
<<<<<<< HEAD
    "@11ty/eleventy-plugin-rss": "^1.1.2",
    "@11ty/eleventy-plugin-syntaxhighlight": "^4.0.0",
    "katex": "^0.16.0",
=======
    "@11ty/eleventy-plugin-rss": "^1.2.0",
    "@11ty/eleventy-plugin-syntaxhighlight": "^4.1.0",
>>>>>>> aa0db144
    "luxon": "^2.4.0",
    "markdown-it": "^13.0.1",
    "markdown-it-anchor": "^8.6.4",
    "markdown-it-texmath": "^1.0.0"
  }
}<|MERGE_RESOLUTION|>--- conflicted
+++ resolved
@@ -27,14 +27,9 @@
   "dependencies": {
     "@11ty/eleventy": "^1.0.1",
     "@11ty/eleventy-navigation": "^0.3.3",
-<<<<<<< HEAD
-    "@11ty/eleventy-plugin-rss": "^1.1.2",
-    "@11ty/eleventy-plugin-syntaxhighlight": "^4.0.0",
     "katex": "^0.16.0",
-=======
     "@11ty/eleventy-plugin-rss": "^1.2.0",
     "@11ty/eleventy-plugin-syntaxhighlight": "^4.1.0",
->>>>>>> aa0db144
     "luxon": "^2.4.0",
     "markdown-it": "^13.0.1",
     "markdown-it-anchor": "^8.6.4",
