/* Defaults */
:root {
<<<<<<< HEAD
  --lightgray: #e0e0e0;
  --gray: #C0C0C0;
  --darkgray: #333;
  --navy: #17050F;
  --blue: #082840;
  --white: #fff;
  --lavender: #B298DC;
=======
  --font-family: -apple-system, system-ui, sans-serif;
  --font-family-monospace: Consolas, Menlo, Monaco, Andale Mono WT, Andale Mono, Lucida Console, Lucida Sans Typewriter, DejaVu Sans Mono, Bitstream Vera Sans Mono, Liberation Mono, Nimbus Mono L, Courier New, Courier, monospace;
>>>>>>> aa0db144
}

/* Theme colors */
:root {
  --color-gray-20: #e0e0e0;
  --color-gray-50: #C0C0C0;
  --color-gray-90: #333;

  --background-color: #fff;

  --text-color: var(--color-gray-90);
  --text-color-link: #082840;
  --text-color-link-visited: #17050F;
}

@media (prefers-color-scheme: dark) {
  :root {
    --color-gray-20: #e0e0e0;
    --color-gray-50: #C0C0C0;
    --color-gray-90: #dad8d8;

    /* --text-color is assigned to --color-gray-_ above */
    --text-color-link: #1493fb;
    --text-color-link-visited: #a6a6f8;

    --background-color: #15202b;
  }
}


/* Global stylesheet */
* {
  box-sizing: border-box;
}

.katex-display {
  overflow-x: auto;
  overflow-y: hidden;
}

.home > a[href='/']:any-link {
  color: var(--lavender);
}

html,
body {
  padding: 0;
  margin: 0;
<<<<<<< HEAD
  font-family: Fira Sans, -apple-system, system-ui, sans-serif;
  color: var(--darkgray);
  background-color: var(--white);
  max-width: 37.5em;
  margin: auto;
=======
  font-family: var(--font-family);
  color: var(--text-color);
  background-color: var(--background-color);
>>>>>>> aa0db144
}

p:last-child {
  margin-bottom: 0;
}
p,
.tmpl-post li,
img {
  /* max-width: 37.5em; /* 600px /16 */
}
p,
.tmpl-post li {
  line-height: 1.45;
}

a[href] {
  color: var(--text-color-link);
}
a[href]:visited {
  color: var(--text-color-link-visited);
}

main {
  padding: 1rem;
}
main :first-child {
  margin-top: 0;
}
header {
  border-bottom: 1px dashed var(--color-gray-20);
}
header:after {
  content: "";
  display: table;
  clear: both;
}

table {
  margin: 1em 0;
}
table td,
table th {
  padding-right: 1em;
}

pre,
code {
<<<<<<< HEAD
  font-family: Fira Mono, Consolas, Menlo, Monaco, "Andale Mono WT", "Andale Mono", "Lucida Console", "Lucida Sans Typewriter", "DejaVu Sans Mono", "Bitstream Vera Sans Mono", "Liberation Mono", "Nimbus Mono L", "Courier New", Courier, monospace;
=======
  font-family: var(--font-family-monospace);
>>>>>>> aa0db144
  line-height: 1.5;
}
pre {
  font-size: 14px;
  line-height: 1.375;
  direction: ltr;
  text-align: left;
  white-space: pre;
  word-spacing: normal;
  word-break: normal;
  -moz-tab-size: 2;
  -o-tab-size: 2;
  tab-size: 2;
  -webkit-hyphens: none;
  -ms-hyphens: none;
  hyphens: none;
  padding: 1em;
  margin: .5em 0;
  background-color: #f6f6f6;
}
code {
  /* word-break: break-all; */
}

/* Header */
.home {
  padding: 0 1rem;
  float: left;
  margin: 1rem 0; /* 16px /16 */
  font-size: 1em; /* 16px /16 */
}
.home :link:not(:hover) {
  text-decoration: none;
}

/* Nav */
.nav {
  padding: 0;
  list-style: none;
  float: left;
  margin-left: 1em;
}
.nav-item {
  display: inline-block;
  margin-right: 1em;
}
.nav-item a[href]:not(:hover) {
  text-decoration: none;
}
.nav-item-active {
  font-weight: 700;
  text-decoration: underline;
}

/* Posts list */
.postlist {
  list-style: none;
  padding: 0;
}
.postlist-item {
  display: flex;
  flex-wrap: wrap;
  align-items: baseline;
  counter-increment: start-from -1;
  line-height: 1.8;
}
.postlist-item:before {
  display: inline-block;
  pointer-events: none;
  content: "" counter(start-from, decimal-leading-zero) ". ";
  line-height: 100%;
  text-align: right;
}
.postlist-date,
.postlist-item:before {
  font-size: 0.8125em; /* 13px /16 */
  color: var(--color-gray-90);
}
.postlist-date {
  word-spacing: -0.5px;
}
.postlist-link {
  padding-left: .25em;
  padding-right: .25em;
  text-underline-position: from-font;
  text-underline-offset: 0;
  text-decoration-thickness: 1px;
}
.postlist-item-active .postlist-link {
  font-weight: bold;
}
.tmpl-home .postlist-link {
  font-size: 1.1875em; /* 19px /16 */
  font-weight: 700;
}


/* Tags */
.post-tag {
  display: inline-flex;
  align-items: center;
  justify-content: center;
  text-transform: uppercase;
  font-size: 0.75em; /* 12px /16 */
  padding: 0.08333333333333em 0.3333333333333em; /* 1px 4px /12 */
  margin-left: 0.6666666666667em; /* 8px /12 */
  margin-top: 0.5em; /* 6px /12 */
  margin-bottom: 0.5em; /* 6px /12 */
  color: var(--color-gray-90);
  border: 1px solid var(--color-gray-50);
  border-radius: 0.25em; /* 3px /12 */
  text-decoration: none;
  line-height: 1.8;
}
a[href].post-tag,
a[href].post-tag:visited {
  color: inherit;
}
a[href].post-tag:hover,
a[href].post-tag:focus {
  background-color: var(--color-gray-20);
}
.postlist-item > .post-tag {
  align-self: center;
}

/* Infobox */
:root {
  --color-infobox: #ffc;
}
@media (prefers-color-scheme: dark) {
  :root {
    --color-infobox: #082840;
  }
}

.infobox {
  background-color: var(--color-infobox);
  color: var(--color-gray-90);
  padding: 1em 0.625em; /* 16px 10px /16 */
}
.infobox ol:only-child {
  margin: 0;
}

/* Direct Links / Markdown Headers */
.direct-link {
  font-family: sans-serif;
  text-decoration: none;
  font-style: normal;
  margin-left: .1em;
}
a[href].direct-link,
a[href].direct-link:visited {
  color: transparent;
}
a[href].direct-link:focus,
}<|MERGE_RESOLUTION|>--- conflicted
+++ resolved
@@ -1,21 +1,7 @@
-/* Defaults */
-:root {
-<<<<<<< HEAD
-  --lightgray: #e0e0e0;
-  --gray: #C0C0C0;
-  --darkgray: #333;
-  --navy: #17050F;
-  --blue: #082840;
-  --white: #fff;
-  --lavender: #B298DC;
-=======
-  --font-family: -apple-system, system-ui, sans-serif;
-  --font-family-monospace: Consolas, Menlo, Monaco, Andale Mono WT, Andale Mono, Lucida Console, Lucida Sans Typewriter, DejaVu Sans Mono, Bitstream Vera Sans Mono, Liberation Mono, Nimbus Mono L, Courier New, Courier, monospace;
->>>>>>> aa0db144
-}
-
 /* Theme colors */
 :root {
+  --lavender: #B298DC;
+
   --color-gray-20: #e0e0e0;
   --color-gray-50: #C0C0C0;
   --color-gray-90: #333;
@@ -23,24 +9,12 @@
   --background-color: #fff;
 
   --text-color: var(--color-gray-90);
-  --text-color-link: #082840;
-  --text-color-link-visited: #17050F;
-}
-
-@media (prefers-color-scheme: dark) {
-  :root {
-    --color-gray-20: #e0e0e0;
-    --color-gray-50: #C0C0C0;
-    --color-gray-90: #dad8d8;
-
-    /* --text-color is assigned to --color-gray-_ above */
-    --text-color-link: #1493fb;
-    --text-color-link-visited: #a6a6f8;
-
-    --background-color: #15202b;
-  }
-}
-
+  --text-color-link: var(--color-gray-90);
+  --text-color-link-visited: var(--lavender);
+
+  --font-family: Fira Sans, -apple-system, system-ui, sans-serif;
+  --font-family-monospace: Fira Mono, Consolas, Menlo, Monaco, "Andale Mono WT", "Andale Mono", "Lucida Console", "Lucida Sans Typewriter", "DejaVu Sans Mono", "Bitstream Vera Sans Mono", "Liberation Mono", "Nimbus Mono L", "Courier New", Courier, monospace;
+}
 
 /* Global stylesheet */
 * {
@@ -60,17 +34,11 @@
 body {
   padding: 0;
   margin: 0;
-<<<<<<< HEAD
-  font-family: Fira Sans, -apple-system, system-ui, sans-serif;
-  color: var(--darkgray);
-  background-color: var(--white);
-  max-width: 37.5em;
-  margin: auto;
-=======
   font-family: var(--font-family);
   color: var(--text-color);
   background-color: var(--background-color);
->>>>>>> aa0db144
+  max-width: 37.5em;
+  margin: auto;
 }
 
 p:last-child {
@@ -118,11 +86,7 @@
 
 pre,
 code {
-<<<<<<< HEAD
-  font-family: Fira Mono, Consolas, Menlo, Monaco, "Andale Mono WT", "Andale Mono", "Lucida Console", "Lucida Sans Typewriter", "DejaVu Sans Mono", "Bitstream Vera Sans Mono", "Liberation Mono", "Nimbus Mono L", "Courier New", Courier, monospace;
-=======
   font-family: var(--font-family-monospace);
->>>>>>> aa0db144
   line-height: 1.5;
 }
 pre {
@@ -249,28 +213,8 @@
   align-self: center;
 }
 
-/* Infobox */
-:root {
-  --color-infobox: #ffc;
-}
-@media (prefers-color-scheme: dark) {
-  :root {
-    --color-infobox: #082840;
-  }
-}
-
-.infobox {
-  background-color: var(--color-infobox);
-  color: var(--color-gray-90);
-  padding: 1em 0.625em; /* 16px 10px /16 */
-}
-.infobox ol:only-child {
-  margin: 0;
-}
-
 /* Direct Links / Markdown Headers */
 .direct-link {
-  font-family: sans-serif;
   text-decoration: none;
   font-style: normal;
   margin-left: .1em;
@@ -280,4 +224,8 @@
   color: transparent;
 }
 a[href].direct-link:focus,
+a[href].direct-link:focus:visited,
+:hover > a[href].direct-link,
+:hover > a[href].direct-link:visited {
+  color: var(--lavender);
 }